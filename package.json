{
  "name": "cozy-desktop",
  "version": "0.3.0",
  "description": "File Synchronization Client for Cozy Cloud",
  "main": "app.html",
  "window": {
    "position": "center",
    "width": 600,
    "height": 600,
    "show": true,
    "resizable": false,
    "toolbar": false,
    "icon": "client/public/icon/main_icon.png",
    "title": "Cozy Desktop"
  },
  "scripts": {
    "lint": "gulp lint",
    "test": "gulp test",
    "build": "gulp build",
    "prepublish": "gulp build-package",
    "start": "nw"
  },
  "bin": {
    "cozy-desktop": "bin/cli.js"
  },
  "repository": {
    "type": "git",
    "url": "git://github.com/cozy-labs/cozy-desktop.git"
  },
  "keywords": [
    "desktop",
    "data",
    "sync",
    "files",
    "cozy"
  ],
  "author": "Cozy Cloud <contact@cozycloud.cc> (https://cozycloud.cc/)",
  "license": "LGPL",
  "bugs": {
    "url": "https://github.com/cozy-labs/cozy-desktop/issues"
  },
  "homepage": "https://github.com/cozy-labs/cozy-desktop",
  "dependencies": {
    "async": "1.4.2",
    "chokidar": "1.2.0",
    "commander": "2.8.1",
    "del": "2.0.2",
    "fs-extra": "0.24.0",
    "mime": "1.3.4",
    "mkdirp": "0.5.1",
    "moment": "2.10.6",
    "node-uuid": "1.4.3",
    "path-extra": "2.0.0",
    "pouchdb": "5.0.0",
    "printit": "0.1.9",
    "progress": "1.1.8",
    "read": "1.0.7",
<<<<<<< HEAD
    "request-json-light": "0.5.21"
=======
    "request-json-light": "0.5.22",
    "touch": "1.0.0"
>>>>>>> 997d1395
  },
  "devDependencies": {
    "coffee-script": "^1.8.0",
    "gulp": "^3.9.0",
    "gulp-coffee": "^2.2.0",
    "gulp-coffeelint": "^0.5.0",
    "gulp-insert": "^0.5.0",
    "gulp-mocha": "^2.1.3",
    "gulp-shell": "0.5.0",
    "nw": "^0.12.3",
    "nw-builder": "^2.0.2",
    "pouchdb-server": "^1.0.0",
    "should": "^7.1.0",
    "sinon": "^1.17.1",
    "touch": "^1.0.0"
  }
}<|MERGE_RESOLUTION|>--- conflicted
+++ resolved
@@ -55,12 +55,7 @@
     "printit": "0.1.9",
     "progress": "1.1.8",
     "read": "1.0.7",
-<<<<<<< HEAD
-    "request-json-light": "0.5.21"
-=======
-    "request-json-light": "0.5.22",
-    "touch": "1.0.0"
->>>>>>> 997d1395
+    "request-json-light": "0.5.22"
   },
   "devDependencies": {
     "coffee-script": "^1.8.0",
