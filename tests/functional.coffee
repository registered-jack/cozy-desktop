--- conflicted
+++ resolved
@@ -209,11 +209,7 @@
                         file = filesHelpers.getElementByName fileName, files, false
                         should.not.exist file
                         done()
-<<<<<<< HEAD
                 , 6000
-=======
-                , 3000
->>>>>>> 945efe5b
 
     it "Create a file remotely", (done) ->
         @timeout 15000
